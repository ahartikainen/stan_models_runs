--- conflicted
+++ resolved
@@ -47,6 +47,7 @@
                 break
     return timing
 
+
 def get_timing_from_fit(fit):
     timing_chains = {}
     for i, path in enumerate(fit.runset.csv_files, 1):
@@ -62,11 +63,13 @@
             gradient_time = float(match.group(1))
     return gradient_time
 
+
 def get_gradient_timing_from_fit(fit):
     gradient_times = []
     for path in fit.runset.stdout_files:
         gradient_times.append(get_gradient_timing(path))
     return gradient_times
+
 
 def get_max_treedepth(fit):
     depths = []
@@ -78,6 +81,7 @@
                 depth = int(match.group(1))
         depths.append(depth)
     return depths
+
 
 def get_model_and_data(offset=0, num_models=-1):
     """Get model and data from posteriordb."""
@@ -139,11 +143,11 @@
 def run(offset=0, num_models=-1):
     """Compile and sample models."""
     fit_info = {}
-    
+
     chains = 4
     warmup_draws = 500
     draws = 500
-    
+
     for i, information in enumerate(
         get_model_and_data(offset=offset, num_models=num_models), offset
     ):
@@ -163,7 +167,7 @@
                 32,  # slow sampling
                 60,  # seed 42 -> chain 1 stuck warmup
                 76,  # slow sampling
-                77, # slow sampling
+                77,  # slow sampling
             }:
                 fit_info[model_name] = {
                     "summary": None,
@@ -171,6 +175,12 @@
                     - start_build_model,
                     "duration_fit_seconds": 60 * 60 * 5,
                     "stan_timing": None,
+                    "stan_gradient_timing": [],
+                    "divergent": [],
+                    "n_divergent": 0,
+                    "treedepth": [],
+                    "n_max_tree": 0,
+                    "n_leapfrogs": [],
                     "chains": 0,
                     "draws": 0,
                     "warmup_draws": 0,
@@ -189,21 +199,26 @@
 
                 stan_timing_info = get_timing_from_fit(fit)
                 gradient_timing_info = get_gradient_timing(fit)
-                divergent = fit.draws()[:, :, np.array(fit.column_names) == "divergent__"].astype(bool)
+                divergent = fit.draws()[
+                    :, :, np.array(fit.column_names) == "divergent__"
+                ].astype(bool)
                 n_divergent = divergent.sum()
-                treedepth = fit.draws()[:, :, np.array(fit.column_names) == "treedepth__"]
+                treedepth = fit.draws()[
+                    :, :, np.array(fit.column_names) == "treedepth__"
+                ]
                 max_tree_depth_value = get_max_treedepth(fit)
                 if set(max_tree_depth_value) > 1:
                     print("WHAT")
                 n_max_tree = (treedepth == max_tree_depth_value).sum(0)
-                n_leapfrogs = fit.draws()[:, :, np.array(fit.column_names) == "n_leapfrog__"].astype(int)
-
+                n_leapfrogs = fit.draws()[
+                    :, :, np.array(fit.column_names) == "n_leapfrog__"
+                ].astype(int)
 
                 fit_info[model_name] = {
                     "summary": az.summary(fit),
-                    "duration_model_seconds": end_build_model_start_fit - start_build_model,
+                    "duration_model_seconds": end_build_model_start_fit
+                    - start_build_model,
                     "duration_fit_seconds": end_fit - end_build_model_start_fit,
-<<<<<<< HEAD
                     "stan_timing": stan_timing_info,
                     "stan_gradient_timing": gradient_timing_info,
                     "divergent": divergent,
@@ -211,12 +226,9 @@
                     "treedepth": treedepth,
                     "n_max_tree": n_max_tree,
                     "n_leapfrogs": n_leapfrogs,
-=======
-                    "stan_timing": timing_info,
                     "chains": chains,
                     "draws": draws,
                     "warmup_draws": warmup_draws,
->>>>>>> c08c0a26
                 }
         except Exception as e:
             print(e)
